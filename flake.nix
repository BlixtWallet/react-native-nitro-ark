{
  inputs = {
    nixpkgs.url = "github:NixOS/nixpkgs/nixpkgs-unstable";

    android-nixpkgs = {
      url = "github:tadfisher/android-nixpkgs";
      inputs.nixpkgs.follows = "nixpkgs";
    };
  };

  outputs =
    {
      self,
      nixpkgs,
      android-nixpkgs,
    }:
    let
      systems = [
        "aarch64-darwin"
        "x86_64-linux"
      ];
      forAllSystems = nixpkgs.lib.genAttrs systems;

      pkgsFor =
        system:
        import nixpkgs {
          inherit system;
          config = {
            allowUnfree = true;
            android_sdk.accept_license = true;
          };
        };

      androidSdkFor =
        system:
        android-nixpkgs.sdk.${system} (
          sdkPkgs: with sdkPkgs; [
            cmdline-tools-latest
            build-tools-34-0-0
            build-tools-35-0-0
            platform-tools
            platforms-android-34
            platforms-android-35
            ndk-27-1-12297006
            ndk-27-0-12077973
            ndk-26-1-10909125
            cmake-3-22-1
          ]
        );

      # macOS-specific derivations
      darwinDerivations = {
        xcode-wrapper =
          pkgs:
          pkgs.stdenv.mkDerivation {
            name = "xcode-wrapper-16.4.0";
            buildInputs = [ pkgs.darwin.cctools ];
            buildCommand = ''
              mkdir -p $out/bin

              # Create wrapper scripts instead of symlinks
              cat > $out/bin/xcodebuild << EOF
              #!/bin/sh
              exec /usr/bin/xcodebuild "\$@"
              EOF

              cat > $out/bin/xcrun << EOF
              #!/bin/sh
              exec /usr/bin/xcrun "\$@"
              EOF

              cat > $out/bin/xcode-select << EOF
              #!/bin/sh
              exec /usr/bin/xcode-select "\$@"
              EOF

              cat > $out/bin/codesign << EOF
              #!/bin/sh
              exec /usr/bin/codesign "\$@"
              EOF

              cat > $out/bin/ld << EOF
              #!/bin/sh
              exec /usr/bin/ld "\$@"
              EOF

              cat > $out/bin/clang << EOF
              #!/bin/sh
              exec /usr/bin/clang "\$@"
              EOF

              chmod +x $out/bin/*

              if [ -d "/Applications/Xcode.app" ]; then
                DEVELOPER_DIR="/Applications/Xcode.app/Contents/Developer"
              elif [ -d "/Applications/Xcode-16.4.0.app" ]; then
              DEVELOPER_DIR="/Applications/Xcode-16.4.0.app/Contents/Developer"
              else
                echo "Error: Xcode not found"
                exit 1
              fi

              echo "export DEVELOPER_DIR=\"$DEVELOPER_DIR\"" > $out/bin/env.sh
            '';
          };

        scripts = pkgs: {
          build-ios = pkgs.writeScriptBin "build-ios" ''
            #!${pkgs.stdenv.shell}
            echo "Building for iOS..."
            chmod +x ./build-ios.sh
            ./build-ios.sh
          '';

          build-android = pkgs.writeScriptBin "build-android" ''
            #!${pkgs.stdenv.shell}
            echo "Building for Android..."
            chmod +x ./build-android.sh
            ./build-android.sh
          '';
        };
      };

      # System-specific shell configuration
      mkShellFor =
        system:
        let
          pkgs = pkgsFor system;
          androidSdk = androidSdkFor system;
          scripts = darwinDerivations.scripts pkgs;

          basePackages = with pkgs; [
            androidSdk
            autoconf
            automake
            libtool
            openssl
            rustup
            protobuf
            nodejs_22
            iconv
            pkg-config
<<<<<<< HEAD
            zulu
=======
            jdk17
>>>>>>> 6e7bfdb1
          ];

          darwinPackages = with pkgs; [
            ruby
            bundler
            darwin.apple_sdk.frameworks.CoreServices
            darwin.apple_sdk.frameworks.CoreFoundation
            darwin.apple_sdk.frameworks.Foundation
            darwin.apple_sdk.frameworks.Security
            darwin.apple_sdk.frameworks.SystemConfiguration
            (darwinDerivations.xcode-wrapper pkgs)
            scripts.build-ios
            scripts.build-android
          ];

          darwinHook = ''
            export LC_ALL=en_US.UTF-8
            export LANG=en_US.UTF-8
            export JAVA_HOME="${pkgs.jdk17.home}"

            unset SDKROOT

            rustup target add aarch64-linux-android x86_64-linux-android i686-linux-android
            rustup target add aarch64-apple-ios x86_64-apple-ios aarch64-apple-darwin x86_64-apple-darwin

            if [ -f "${darwinDerivations.xcode-wrapper pkgs}/bin/env.sh" ]; then
              source "${darwinDerivations.xcode-wrapper pkgs}/bin/env.sh"
            fi

            export LD=/usr/bin/clang
            export LD_FOR_TARGET=/usr/bin/clang

            echo "iOS development environment:"
            echo "DEVELOPER_DIR: $DEVELOPER_DIR"
            xcodebuild -version
          '';

          linuxHook = ''
            export LC_ALL=en_US.UTF-8
            export LANG=en_US.UTF-8
            export JAVA_HOME="${pkgs.jdk17.home}"
            rustup target add aarch64-linux-android x86_64-linux-android i686-linux-android
            export JAVA_HOME=${pkgs.zulu}/
          '';

        in
        pkgs.mkShellNoCC {
          buildInputs = if system == "aarch64-darwin" then basePackages ++ darwinPackages else basePackages;

          shellHook = if system == "aarch64-darwin" then darwinHook else linuxHook;
        };
    in
    {
      devShells = forAllSystems (system: {
        default = mkShellFor system;
      });
    };
}<|MERGE_RESOLUTION|>--- conflicted
+++ resolved
@@ -140,11 +140,8 @@
             nodejs_22
             iconv
             pkg-config
-<<<<<<< HEAD
             zulu
-=======
             jdk17
->>>>>>> 6e7bfdb1
           ];
 
           darwinPackages = with pkgs; [
